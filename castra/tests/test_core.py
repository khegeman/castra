--- conflicted
+++ resolved
@@ -299,7 +299,6 @@
     assert select_partitions(p, slice(10, 30)) == ['b', 'c', 'd']
 
 
-<<<<<<< HEAD
 def test_first_index_is_timestamp():
     df = pd.DataFrame({'x': [1, 2] * 3,
                        'y': [1., 2.] * 3,
@@ -311,7 +310,8 @@
 
         assert isinstance(c.minimum, pd.Timestamp)
         assert isinstance(c.to_dask().divisions[0], pd.Timestamp)
-=======
+
+
 def test_minimum_dtype():
     df = tm.makeTimeDataFrame()
 
@@ -339,5 +339,4 @@
         c.extend(a)
 
         with pytest.raises(ValueError):
-            c.extend(b)
->>>>>>> 5afdb518
+            c.extend(b)